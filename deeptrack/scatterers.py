"""Implementations of Feature the model scattering objects.

Provides some basic implementations of scattering objects
that are frequently used.

Classes
--------
Scatterer
    Abstract base class for scatterers
PointParticle
    Generates point particles
Ellipse
    Generetes 2-d elliptical particles
Sphere
    Generates 3-d spheres
Ellipsoid
    Generates 3-d ellipsoids
"""


<<<<<<< HEAD
import warnings
=======
from . import image
from deeptrack.backend.units import ConversionTable
>>>>>>> 833a5278
from typing import Callable, Tuple

import numpy as np

from . import backend as D
<<<<<<< HEAD
from . import image
from .features import MERGE_STRATEGY_APPEND, Feature
from .image import Image
from .types import ArrayLike, PropertyLike
=======
from .features import Feature, MERGE_STRATEGY_APPEND
from . import pad_image_to_fft, Image
from .types import PropertyLike, ArrayLike
from . import units as u
import warnings
>>>>>>> 833a5278


class Scatterer(Feature):
    """Base abstract class for scatterers.

    A scatterer is defined by a 3-dimensional volume of voxels.
    To each voxel corresponds an occupancy factor, i.e., how much
    of that voxel does the scatterer occupy. However, this number is not
    necessarily limited to the [0, 1] range. It can be any number, and its
    interpretation is left to the optical device that images the scatterer.

    This abstract class implements the `_process_properties` method to convert
    the position to voxel units, as well as the `_process_and_get` method to
    upsample the calculation and crop empty slices.

    Parameters
    ----------
    position : array_like of length 2 or 3
        The position of the  particle. Third index is optional,
        and represents the position in the direction normal to the
        camera plane.
    z : float
        The position in the direction normal to the
        camera plane. Used if `position` is of length 2.
    value : float
        A default value of the characteristic of the particle. Used by
        optics unless a more direct property is set (eg. `refractive_index`
        for `Brightfield` and `intensity` for `Fluorescence`).
    position_unit : "meter" or "pixel"
        The unit of the provided position property.

    Other Parameters
    ----------------
    upsample_axes : tuple of ints
        Sets the axes along which the calculation is upsampled (default is
        None, which implies all axes are upsampled).
    crop_zeros : bool
        Whether to remove slices in which all elements are zero.
    """

    __list_merge_strategy__ = MERGE_STRATEGY_APPEND
    __distributed__ = False
    __conversion_table__ = ConversionTable(
        position=(u.pixel, u.pixel), z=(u.pixel, u.pixel), voxel_size=(u.meter, u.meter)
    )

    def __init__(
        self,
        position: PropertyLike[ArrayLike[float]] = (32, 32),
        z: PropertyLike[float] = 0.0,
        value: PropertyLike[float] = 1.0,
        position_unit: PropertyLike[str] = "pixel",
        upsample: PropertyLike[int] = 1,
        voxel_size=None,
        pixel_size=None,
        **kwargs
    ):
        self._processed_properties = False
        super().__init__(
            position=position,
            z=z,
            value=value,
            position_unit=position_unit,
            upsample=upsample,
            voxel_size=voxel_size,
            pixel_size=pixel_size,
            **kwargs,
        )

    def _process_properties(self, properties: dict) -> dict:
        # Rescales the position property
        properties = super()._process_properties(properties)
        self._processed_properties = True
        return properties

    def _process_and_get(
        self, *args, voxel_size, upsample, upsample_axes=None, crop_empty=True, **kwargs
    ):
        # Post processes the created object to handle upsampling,
        # as well as cropping empty slices.
        if not self._processed_properties:

            warnings.warn(
                "Overridden _process_properties method does not call super. "
                + "This is likely to result in errors if used with "
                + "Optics.upscale != 1."
            )

        # Calculates upsampled voxel_size
        if upsample_axes is None:
            upsample_axes = range(3)

        voxel_size = np.array(voxel_size)
        for axis in upsample_axes:
            voxel_size[axis] /= upsample

        # calls parent _process_and_get
        new_image = super()._process_and_get(
            *args, voxel_size=voxel_size, upsample=upsample, **kwargs
        )
        new_image = new_image[0]

        if new_image.size == 0:
            warnings.warn(
                "Scatterer created that is smaller than a pixel. "
                + "This may yield inconsistent results."
                + " Consider using upsample on the scatterer,"
                + " or upscale on the optics.",
                Warning,
            )

        # Downsamples the image along the axes it was upsampled
        if upsample != 1 and upsample_axes:

            # Pad image to ensure it is divisible by upsample
            increase = np.array(new_image.shape)
            for axis in upsample_axes:
                increase[axis] = upsample - (new_image.shape[axis] % upsample)
            pad_width = [(0, inc) for inc in increase]
            new_image = np.pad(new_image, pad_width, mode="constant")

            # Finds reshape size for downsampling
            new_shape = []
            for axis in range(new_image.ndim):
                if axis in upsample_axes:
                    new_shape += [new_image.shape[axis] // upsample, upsample]
                else:
                    new_shape += [new_image.shape[axis]]

            # Downsamples
            new_image = np.reshape(new_image, new_shape).mean(
                axis=tuple(np.array(upsample_axes, dtype=np.int32) * 2 + 1)
            )

        # Crops empty slices
        if crop_empty:
            new_image = new_image[~np.all(new_image == 0, axis=(1, 2))]
            new_image = new_image[:, ~np.all(new_image == 0, axis=(0, 2))]
            new_image = new_image[:, :, ~np.all(new_image == 0, axis=(0, 1))]

        return [Image(new_image)]


class PointParticle(Scatterer):
    """Generates a point particle

    A point particle is approximated by the size of a pixel. For subpixel
    positioning, the position is interpolated linearly.

    Parameters
    ----------
    position : array_like of length 2 or 3
        The position of the  particle. Third index is optional,
        and represents the position in the direction normal to the
        camera plane.
    z : float
        The position in the direction normal to the
        camera plane. Used if `position` is of length 2.
    value : float
        A default value of the characteristic of the particle. Used by
        optics unless a more direct property is set: (eg. `refractive_index`
        for `Brightfield` and `intensity` for `Fluorescence`).
    """

    def __init__(self, **kwargs):
        kwargs.pop("upsample", False)
        kwargs.pop("upsample_axes", False)
        super().__init__(upsample=1, upsample_axes=(), **kwargs)

    def get(self, image, **kwargs):
        return np.ones((1, 1, 1))


class Ellipse(Scatterer):
    """Generates an elliptical disk scatterer

    Parameters
    ----------
    radius : float or array_like [float (, float)]
        Radius of the ellipse in meters. If only one value,
        assume circular.
    rotation : float
        Orientation angle of the ellipse in the camera plane in radians.
    position : array_like[float, float (, float)]
        The position of the particle. Third index is optional,
        and represents the position in the direction normal to the
        camera plane.
    z : float
        The position in the direction normal to the
        camera plane. Used if `position` is of length 2.
    value : float
        A default value of the characteristic of the particle. Used by
        optics unless a more direct property is set: (eg. `refractive_index`
        for `Brightfield` and `intensity` for `Fluorescence`).
    upsample : int
        Upsamples the calculations of the pixel occupancy fraction.
    """

    __conversion_table__ = ConversionTable(
        radius=(u.meter, u.meter),
        rotation=(u.radian, u.radian),
    )

    def __init__(
        self,
        radius: PropertyLike[float] = 1e-6,
        rotation: PropertyLike[float] = 0,
        **kwargs
    ):
        super().__init__(
            radius=radius, rotation=rotation, upsample_axes=(0, 1), **kwargs
        )

    def _process_properties(self, properties: dict) -> dict:
        """Preprocess the input to the method .get()

        Ensures that the radius is an array of length 2. If the radius
        is a single value, the particle is made circular
        """

        properties = super()._process_properties(properties)

        # Ensure radius is of length 2
        radius = np.array(properties["radius"])
        if radius.ndim == 0:
            radius = np.array((properties["radius"], properties["radius"]))
        elif radius.size == 1:
            radius = np.array((*radius,) * 2)
        else:
            radius = radius[:2]
        properties["radius"] = radius

        return properties

    def get(self, *ignore, radius, rotation, voxel_size, **kwargs):

        # Create a grid to calculate on
        rad = radius[:2] / voxel_size[:2]
        ceil = int(np.max(np.ceil(rad)))
        X, Y = np.meshgrid(np.arange(-ceil, ceil), np.arange(-ceil, ceil))

        # Rotate the grid
        if rotation != 0:
            Xt = X * np.cos(-rotation) + Y * np.sin(-rotation)
            Yt = -X * np.sin(-rotation) + Y * np.cos(-rotation)
            X = Xt
            Y = Yt

        # Evaluate ellipse
        mask = ((X * X) / (rad[0] * rad[0]) + (Y * Y) / (rad[1] * rad[1]) < 1) * 1.0
        mask = np.expand_dims(mask, axis=-1)
        return mask


class Sphere(Scatterer):
    """Generates a spherical scatterer

    Parameters
    ----------
    radius : float
        Radius of the sphere in meters.
    position : array_like[float, float (, float)]
        The position of the particle. Third index is optional,
        and represents the position in the direction normal to the
        camera plane.
    z : float
        The position in the direction normal to the
        camera plane. Used if `position` is of length 2.
    value : float
        A default value of the characteristic of the particle. Used by
        optics unless a more direct property is set: (eg. `refractive_index`
        for `Brightfield` and `intensity` for `Fluorescence`).
    upsample : int
        Upsamples the calculations of the pixel occupancy fraction.
    """

    __conversion_table__ = ConversionTable(
        radius=(u.meter, u.meter),
    )

    def __init__(self, radius: PropertyLike[float] = 1e-6, **kwargs):
        super().__init__(radius=radius, **kwargs)

    def get(self, image, radius, voxel_size, **kwargs):

        # Create a grid to calculate on
        rad = radius / voxel_size
        rad_ceil = np.ceil(rad)
        x = np.arange(-rad_ceil[0], rad_ceil[0])
        y = np.arange(-rad_ceil[1], rad_ceil[1])
        z = np.arange(-rad_ceil[2], rad_ceil[2])
        X, Y, Z = np.meshgrid((x / rad[0]) ** 2, (y / rad[1]) ** 2, (z / rad[2]) ** 2)

        mask = (X + Y + Z <= 1) * 1.0

        return mask


class Ellipsoid(Scatterer):
    """Generates an ellipsoidal scatterer

    Parameters
    ----------
    radius : float or array_like[float (, float, float)]
        Radius of the ellipsoid in meters. If only one value,
        assume spherical.
    rotation : float
        Rotation of the ellipsoid in about the x, y and z axis.
    position : array_like[float, float (, float)]
        The position of the particle. Third index is optional,
        and represents the position in the direction normal to the
        camera plane.
    z : float
        The position in the direction normal to the
        camera plane. Used if `position` is of length 2.
    value : float
        A default value of the characteristic of the particle. Used by
        optics unless a more direct property is set: (eg. `refractive_index`
        for `Brightfield` and `intensity` for `Fluorescence`).
    upsample : int
        Upsamples the calculations of the pixel occupancy fraction.
    """

    __conversion_table__ = ConversionTable(
        radius=(u.meter, u.pixel),
        rotation=(u.radian, u.radian),
    )

    def __init__(
        self,
        radius: PropertyLike[float] = 1e-6,
        rotation: PropertyLike[float] = 0,
        **kwargs
    ):
        super().__init__(radius=radius, rotation=rotation, **kwargs)

    def _process_properties(self, propertydict):
        """Preprocess the input to the method .get()

        Ensures that the radius and the rotation properties both are arrays of
        length 3.

        If the radius is a single value, the particle is made a sphere
        If the radius are two values, the smallest value is appended as the
        third value

        The rotation vector is padded with zeros until it is of length 3
        """

        propertydict = super()._process_properties(propertydict)

        # Ensure radius has three values
        radius = np.array(propertydict["radius"])
        if radius.ndim == 0:
            radius = np.array([radius])
        if radius.size == 1:
            # If only one value, assume sphere
            radius = (*radius,) * 3
        elif radius.size == 2:
            # If two values, duplicate the minor axis
            radius = (*radius, np.min(radius[-1]))
        elif radius.size == 3:
            # If three values, convert to tuple for consistency
            radius = (*radius,)
        propertydict["radius"] = radius

        # Ensure rotation has three values
        rotation = np.array(propertydict["rotation"])
        if rotation.ndim == 0:
            rotation = np.array([rotation])
        if rotation.size == 1:
            # If only one value, pad with two zeros
            rotation = (*rotation, 0, 0)
        elif rotation.size == 2:
            # If two values, pad with one zero
            rotation = (*rotation, 0)
        elif rotation.size == 3:
            # If three values, convert to tuple for consistency
            rotation = (*rotation,)
        propertydict["rotation"] = rotation

        return propertydict

    def get(self, image, radius, rotation, voxel_size, **kwargs):

        radius_in_pixels = radius

        max_rad = np.max(radius)
        rad_ceil = np.ceil(max_rad)

        # Create grid to calculate on
        x = np.arange(-rad_ceil, rad_ceil)
        y = np.arange(-rad_ceil, rad_ceil)
        z = np.arange(-rad_ceil, rad_ceil)
        X, Y, Z = np.meshgrid(x, y, z)

        # Rotate the grid
        cos = np.cos(rotation)
        sin = np.sin(rotation)
        XR = (
            (cos[0] * cos[1] * X)
            + (cos[0] * sin[1] * sin[2] - sin[0] * cos[2]) * Y
            + (cos[0] * sin[1] * cos[2] + sin[0] * sin[2]) * Z
        )
        YR = (
            (sin[0] * cos[1] * X)
            + (sin[0] * sin[1] * sin[2] + cos[0] * cos[2]) * Y
            + (sin[0] * sin[1] * cos[2] - cos[0] * sin[2]) * Z
        )
        ZR = (-sin[1] * X) + cos[1] * sin[2] * Y + cos[1] * cos[2] * Z

        mask = (
            (XR / radius_in_pixels[0]) ** 2
            + (YR / radius_in_pixels[1]) ** 2
            + (ZR / radius_in_pixels[2]) ** 2
            < 1
        ) * 1.0

        return mask


class MieScatterer(Scatterer):
    """Base implementation of a Mie particle.

    New Mie-theory scatterers can be implemented by extending this class, and
    passing a function that calculates the coefficients of the harmonics up to
    order `L`. To beprecise, the feature expects a wrapper function that takes
    the current values of the properties, as well as a inner function that
    takes an integer as the only parameter, and calculates the coefficients up
    to that integer. The return format is expected to be a tuple with two
    values, corresponding to `an` and `bn`. See
    `deeptrack.backend.mie_coefficients` for an example.

    Parameters
    ----------
    coefficients : Callable[int] -> Tuple[ndarray, ndarray]
        Function that returns the harmonics coefficients.
    offset_z : "auto" or float
        Distance from the particle in the z direction the field is evaluated.
        If "auto", this is calculated from the pixel size and
        `collection_angle`
    collection_angle : "auto" or float
        The maximum collection angle in radians. If "auto", this
        is calculated from the objective NA (which is true if the objective is
        the limiting
        aperature).
    polarization_angle : float
        Angle of the polarization of the incoming light relative to the x-axis.
    L : int or str
        The number of terms used to evaluate the mie theory. If `"auto"`,
        it determines the number of terms automatically.
    position : array_like[float, float (, float)]
        The position of the particle. Third index is optional,
        and represents the position in the direction normal to the
        camera plane.
    z : float
        The position in the direction normal to the
        camera plane. Used if `position` is of length 2.
    """

    __gpu_compatible__ = True

    __conversion_table__ = ConversionTable(
        radius=(u.meter, u.meter),
        polarization_angle=(u.radian, u.radian),
        collection_angle=(u.radian, u.radian),
        wavelength=(u.meter, u.meter),
        offset_z=(u.pixel, u.meter),
    )

    def __init__(
        self,
        coefficients: Callable[..., Callable[[int], Tuple[ArrayLike, ArrayLike]]],
        offset_z: PropertyLike[str] = "auto",
        polarization_angle: PropertyLike[float] = 0,
        collection_angle: PropertyLike[str] = "auto",
        L: PropertyLike[str] = "auto",
        refractive_index_medium=None,
        wavelength=None,
        NA=None,
        padding=(0,) * 4,
        output_region=None,
        **kwargs
    ):
        kwargs.pop("is_field", None)
        kwargs.pop("crop_empty", None)

        super().__init__(
            is_field=True,
            crop_empty=False,
            L=L,
            offset_z=offset_z,
            polarization_angle=polarization_angle,
            collection_angle=collection_angle,
            coefficients=coefficients,
            refractive_index_medium=refractive_index_medium,
            wavelength=wavelength,
            NA=NA,
            padding=padding,
            output_region=output_region,
            **kwargs,
        )

    def _process_properties(self, properties):

        properties = super()._process_properties(properties)

        if properties["L"] == "auto":
            try:
                v = 2 * np.pi * np.max(properties["radius"]) / properties["wavelength"]
                properties["L"] = int(np.ceil((v + 4 * (v ** (1 / 3)) + 2) / 10))
            except (ValueError, TypeError):
                pass
        if properties["collection_angle"] == "auto":
            properties["collection_angle"] = np.arcsin(
                properties["NA"] / properties["refractive_index_medium"]
            )

        if properties["offset_z"] == "auto":
            properties["offset_z"] = (
                32
                * min(properties["voxel_size"][:2])
                / np.sin(properties["collection_angle"])
            )
        return properties

    def get(
        self,
        inp,
        position,
        output_region,
        voxel_size,
        padding,
        wavelength,
        refractive_index_medium,
        L,
        offset_z,
        collection_angle,
        polarization_angle,
        coefficients,
        **kwargs
    ):

        xSize = padding[2] + output_region[2] - output_region[0] + padding[0]
        ySize = padding[3] + output_region[3] - output_region[1] + padding[1]
        arr = pad_image_to_fft(np.zeros((xSize, ySize)))

        # Evluation grid
        x = np.arange(-padding[0], arr.shape[0] - padding[0]) - (position[0])
        y = np.arange(-padding[1], arr.shape[1] - padding[1]) - (position[1])
        X, Y = np.meshgrid(x * voxel_size[0], y * voxel_size[1], indexing="ij")

        X = image.maybe_cupy(X)
        Y = image.maybe_cupy(Y)

        R2 = np.sqrt(X ** 2 + Y ** 2)
        R3 = np.sqrt(R2 ** 2 + (offset_z) ** 2)
        ct = offset_z / R3

        ANGLE = np.arctan2(Y, X) + polarization_angle
        COS2 = np.square(np.cos(ANGLE))
        SIN2 = 1 - COS2

        ct_max = np.cos(collection_angle)

        # Wave vector
        k = 2 * np.pi / wavelength * refractive_index_medium

        # Harmonics

        A, B = coefficients(L)
        PI, TAU = D.mie_harmonics(ct, L)

        # Normalization factor
        E = [(2 * i + 1) / (i * (i + 1)) for i in range(1, L + 1)]

        # Scattering terms
        S1 = sum([E[i] * A[i] * TAU[i] + E[i] * B[i] * PI[i] for i in range(0, L)])
        S2 = sum([E[i] * B[i] * TAU[i] + E[i] * A[i] * PI[i] for i in range(0, L)])

        field = (
            (ct > ct_max)
            * 1j
            / (k * R3)
            * np.exp(1j * k * (R3 - offset_z))
            * (S1 * COS2 + S2 * SIN2)
        )

        return np.expand_dims(field, axis=-1)


class MieSphere(MieScatterer):
    """Scattered field by a sphere

    Should be calculated on at least a 64 by 64 grid. Use padding in the
    optics if necessary.

    Calculates the scattered field by a spherical particle in a homogenous
    medium, as predicted by Mie theory. Note that the induced phase shift is
    calculated in comparison to the `refractive_index_medium` property of the
    optical device.

    Parameters
    ----------
    radius : float
        Radius of the mie particle in meter.
    refractive_index : float
        Refractive index of the particle
    L : int or str
        The number of terms used to evaluate the mie theory. If `"auto"`,
        it determines the number of terms automatically.
    position : array_like[float, float (, float)]
        The position of the particle. Third index is optional,
        and represents the position in the direction normal to the
        camera plane.
    z : float
        The position in the direction normal to the
        camera plane. Used if `position` is of length 2.
    offset_z : "auto" or float
        Distance from the particle in the z direction the field is evaluated.
        If "auto", this is calculated from the pixel size and
        `collection_angle`
    collection_angle : "auto" or float
        The maximum collection angle in radians. If "auto", this
        is calculated from the objective NA (which is true if the objective
        is the limiting aperature).
    polarization_angle : float
        Angle of the polarization of the incoming light relative to the x-axis.
    """

    def __init__(
        self,
        radius: PropertyLike[float] = 1e-6,
        refractive_index: PropertyLike[float] = 1.45,
        **kwargs
    ):
        def coeffs(radius, refractive_index, refractive_index_medium, wavelength):
            def inner(L):
                return D.mie_coefficients(
                    refractive_index / refractive_index_medium,
                    radius * 2 * np.pi / wavelength * refractive_index_medium,
                    L,
                )

            return inner

        super().__init__(
            coefficients=coeffs,
            radius=radius,
            refractive_index=refractive_index,
            **kwargs,
        )


class MieStratifiedSphere(MieScatterer):
    """Scattered field by a stratified sphere

    A stratified sphere is a sphere with several concentric shells of uniform
    refractive index.

    Should be calculated on at least a 64 by 64 grid. Use padding in the
    optics if necessary

    Calculates the scattered field by in a homogenous medium, as predicted by
    Mie theory. Note that the induced phase shift is calculated in comparison
    to the `refractive_index_medium` property of the optical device.

    Parameters
    ----------
    radius : list of float
        The radius of each cell in increasing order.
    refractive_index : list of float
        Refractive index of each cell in the same order as `radius`
    L : int or str
        The number of terms used to evaluate the mie theory. If `"auto"`,
        it determines the number of terms automatically.
    position : array_like[float, float (, float)]
        The position of the particle. Third index is optional,
        and represents the position in the direction normal to the
        camera plane.
    z : float
        The position in the direction normal to the
        camera plane. Used if `position` is of length 2.
    offset_z : "auto" or float
        Distance from the particle in the z direction the field is evaluated.
        If "auto", this is calculated from the pixel size and
        `collection_angle`
    collection_angle : "auto" or float
        The maximum collection angle in radians. If "auto", this
        is calculated from the objective NA (which is true if the objective
        is the limiting aperature).
    polarization_angle : float
        Angle of the polarization of the incoming light relative to the x-axis.
    """

    def __init__(
        self,
        radius: PropertyLike[ArrayLike[float]] = [1e-6],
        refractive_index: PropertyLike[ArrayLike[float]] = [1.45],
        **kwargs
    ):
        def coeffs(radius, refractive_index, refractive_index_medium, wavelength):
            assert np.all(
                radius[1:] >= radius[:-1]
            ), "Radius of the shells of a stratified sphere should be monotonically increasing"

            def inner(L):
                return D.stratified_mie_coefficients(
                    np.array(refractive_index) / refractive_index_medium,
                    np.array(radius) * 2 * np.pi / wavelength * refractive_index_medium,
                    L,
                )

            return inner

        super().__init__(
            coefficients=coeffs,
            radius=radius,
            refractive_index=refractive_index,
            **kwargs,
        )<|MERGE_RESOLUTION|>--- conflicted
+++ resolved
@@ -18,29 +18,18 @@
 """
 
 
-<<<<<<< HEAD
-import warnings
-=======
 from . import image
 from deeptrack.backend.units import ConversionTable
->>>>>>> 833a5278
 from typing import Callable, Tuple
 
 import numpy as np
 
 from . import backend as D
-<<<<<<< HEAD
-from . import image
-from .features import MERGE_STRATEGY_APPEND, Feature
-from .image import Image
-from .types import ArrayLike, PropertyLike
-=======
 from .features import Feature, MERGE_STRATEGY_APPEND
 from . import pad_image_to_fft, Image
 from .types import PropertyLike, ArrayLike
 from . import units as u
 import warnings
->>>>>>> 833a5278
 
 
 class Scatterer(Feature):
