--- conflicted
+++ resolved
@@ -323,6 +323,9 @@
 
         subset = self.current_data[idx * batch_size : (idx + 1) * batch_size]
 
+        for d in subset:
+            d["usage"] += 1
+
         data = [self.batch_function(d["data"]) for d in subset]
         labels = [self.label_function(d["data"]) for d in subset]
 
@@ -382,50 +385,4 @@
             return [feature.resolve() for feature in features]
         else:
             features.update()
-            return features.resolve()
-
-<<<<<<< HEAD
-
-class AutoTrackGenerator(ContinuousGenerator):
-    def __init__(self, transformation_function, *args, symmetries=1, **kwargs):
-        self.symmetries = symmetries
-        self.transformation_function = transformation_function
-        super().__init__(*args, **kwargs)
-
-    def construct_datapoint(self, image):
-        batch = [
-            self.transformation_function.update().resolve(np.array(image))
-            for _ in range(self.batch_size)
-        ]
-
-        A, B = zip(*[self.get_transform_matrix(batch[0], b) for b in batch])
-
-        return super().construct_datapoint(
-            (np.array(batch), (np.array(A), np.array(B)))
-        )
-
-    def __getitem__(self, idx):
-        batch, (A, B) = self.current_data[idx]["data"]
-        return batch, (np.array(A), np.array(B))
-
-    def __len__(self):
-        return len(self.current_data)
-
-    def get_transform_matrix(self, base_image, new_image):
-        t0 = base_image.get_property("translate")[2::-1]
-        r0 = base_image.get_property("rotate") * self.symmetries
-        s0 = base_image.get_property("scale")
-
-        t1 = new_image.get_property("translate")[2::-1]
-        r1 = new_image.get_property("rotate")
-        s1 = new_image.get_property("scale")
-
-        rmat0 = np.array([[np.cos(r0), np.sin(r0)], [-np.sin(r0), np.cos(r0)]]) * s0
-        rmat1 = np.array([[np.cos(r1), np.sin(r1)], [-np.sin(r1), np.cos(r1)]]) * s1
-
-        rmat = np.linalg.inv(rmat0) @ rmat1
-        dt = (np.array(t1) - t0) @ rmat1
-
-        return dt, rmat
-=======
->>>>>>> 320cef3b
+            return features.resolve()