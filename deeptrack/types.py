"""Type declarations for internal use.
<<<<<<< HEAD

This module defines type aliases and utility types to standardize the type 
annotations used throughout the codebase. It enhances code readability, 
maintainability, and reduces redundancy in type annotations. These types are 
particularly useful for properties and array-like structures used within the 
library.

"""
=======
>>>>>>> 1b25ceaa

This module defines type aliases and utility types to standardize the type 
annotations used throughout the codebase. It enhances code readability, 
maintainability, and reduces redundancy in type annotations. These types are 
particularly useful for properties and array-like structures used within the 
library.
"""

import numpy as np
import typing

# T is a generic type variable defining generic types for reusability.
T = typing.TypeVar("T")

# PropertyLike is a type alias representing a value of type T 
# or a callable returning type T.
PropertyLike = typing.Union[T, typing.Callable[..., T]]

# ArrayLike is a type alias representing any array-like structure.
# It supports tuples, lists, and numpy arrays containing elements of type T.
ArrayLike = typing.Union[typing.Tuple[T], typing.List[T], np.ndarray]<|MERGE_RESOLUTION|>--- conflicted
+++ resolved
@@ -1,5 +1,4 @@
 """Type declarations for internal use.
-<<<<<<< HEAD
 
 This module defines type aliases and utility types to standardize the type 
 annotations used throughout the codebase. It enhances code readability, 
@@ -8,8 +7,6 @@
 library.
 
 """
-=======
->>>>>>> 1b25ceaa
 
 This module defines type aliases and utility types to standardize the type 
 annotations used throughout the codebase. It enhances code readability, 
