"""Type declarations for internal use.
<<<<<<< HEAD

This module defines type aliases and utility types to standardize the type 
annotations used throughout the codebase. It enhances code readability, 
maintainability, and reduces redundancy in type annotations. These types are 
particularly useful for properties and array-like structures used within the 
library.

"""
=======
>>>>>>> 1b25ceaa

This module defines type aliases and utility types to standardize the type 
annotations used throughout the codebase. It enhances code readability, 
maintainability, and reduces redundancy in type annotations. These types are 
particularly useful for properties and array-like structures used within the 
library.
"""

import numpy as np
import typing

# T is a generic type variable defining generic types for reusability.
T = typing.TypeVar("T")

# PropertyLike is a type alias representing a value of type T 
# or a callable returning type T.
PropertyLike = typing.Union[T, typing.Callable[..., T]]

# ArrayLike is a type alias representing any array-like structure.
# It supports tuples, lists, and numpy arrays containing elements of type T.
ArrayLike = typing.Union[typing.Tuple[T], typing.List[T], np.ndarray]<|MERGE_RESOLUTION|>--- conflicted
+++ resolved
@@ -1,5 +1,4 @@
 """Type declarations for internal use.
-<<<<<<< HEAD
 
 This module defines type aliases and utility types to standardize the type 
 annotations used throughout the codebase. It enhances code readability, 
@@ -7,15 +6,6 @@
 particularly useful for properties and array-like structures used within the 
 library.
 
-"""
-=======
->>>>>>> 1b25ceaa
-
-This module defines type aliases and utility types to standardize the type 
-annotations used throughout the codebase. It enhances code readability, 
-maintainability, and reduces redundancy in type annotations. These types are 
-particularly useful for properties and array-like structures used within the 
-library.
 """
 
 import numpy as np
