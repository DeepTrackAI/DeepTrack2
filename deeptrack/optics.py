--- conflicted
+++ resolved
@@ -664,30 +664,8 @@
             light_out = light * np.exp(1j * ri_slice * voxel_size[-1] * K)
             light_in = np.fft.fft2(light_out)
 
-<<<<<<< HEAD
-        # Add remaining fields
-        for idx, fz in enumerate(field_z):
-            prop_dist = z - fz - field_offsets[idx] / voxel_size[-1]
-            propagation_matrix = self._pupil(
-                fields[idx].shape,
-                defocus=[prop_dist],
-                include_aberration=False,
-                **kwargs,
-            )[0]
-
-            propagation_matrix = propagation_matrix * np.exp(
-                -1j
-                * voxel_size[-1]
-                * 2
-                * np.pi
-                / kwargs["wavelength"]
-                * kwargs["refractive_index_medium"]
-                * (z - fz)
-            )
-=======
         shifted_pupil = np.fft.fftshift(pupils[-1])
         light_in_focus = light_in * shifted_pupil
->>>>>>> 4f6967a3
 
         if len(fields) > 0:
             field = np.sum(fields, axis=0)
