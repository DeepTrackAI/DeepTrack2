<<<<<<< HEAD
# pylint: disable=C0115:missing-class-docstring
# pylint: disable=C0116:missing-function-docstring
# pylint: disable=C0103:invalid-name

# Use this only when running the test locally.
# import sys
# sys.path.append(".")  # Adds the module to path.

=======
>>>>>>> 1b25ceaa
import unittest

from .. import utils


class TestUtils(unittest.TestCase):
<<<<<<< HEAD

=======
    
>>>>>>> 1b25ceaa
    def test_hasmethod(self):
        self.assertTrue(utils.hasmethod(utils, "hasmethod"))
        self.assertFalse(
            utils.hasmethod(utils, "this_is_definetely_not_a_method_of_utils")
        )
<<<<<<< HEAD

=======
    
>>>>>>> 1b25ceaa

    def test_as_list(self):
        obj = 1
        self.assertEqual(utils.as_list(obj), [obj])

        list_obj = [1, 2, 3]
        self.assertEqual(utils.as_list(list_obj), list_obj)


    def test_get_kwarg_names(self):
        def func1():
            pass

        self.assertEqual(utils.get_kwarg_names(func1), [])

        def func2(key1):
            pass

        self.assertEqual(utils.get_kwarg_names(func2), ["key1"])

        def func3(key1, key2=2):
            pass

        self.assertEqual(utils.get_kwarg_names(func3), ["key1", "key2"])

        def func4(key1, *argv, key2=2):
            pass

        self.assertEqual(utils.get_kwarg_names(func4), ["key2"])

        def func5(*argv, key1, key2=2):
            pass

        self.assertEqual(utils.get_kwarg_names(func5), ["key1", "key2"])

        def func6(key1, key2, key3, *argv):
            pass

        self.assertEqual(utils.get_kwarg_names(func6), [])

        def func7(key1, key2=1, key3=3, **kwargs):
            pass

        self.assertEqual(utils.get_kwarg_names(func7), ["key1", "key2", "key3"])


    def test_safe_call(self):

        arguments = {
            "key1": None,
            "key2": False,
            "key_not_in_function": True,
            "key_not_in_function_2": True,
        }

        def func1():
            pass

        utils.safe_call(func1, **arguments)

        def func2(key1):
            pass

        utils.safe_call(func2, **arguments)

        def func3(key1, key2=2):
            pass

        utils.safe_call(func3, **arguments)

        def func4(key1, *argv, key2=2):
            pass

        self.assertRaises(TypeError, lambda: utils.safe_call(func4, **arguments))

        def func5(*argv, key1, key2=2):
            pass

        utils.safe_call(func5, **arguments)

        def func6(key1, key2=1, key3=3, **kwargs):
            pass

        utils.safe_call(func6, **arguments)


if __name__ == "__main__":
    unittest.main()<|MERGE_RESOLUTION|>--- conflicted
+++ resolved
@@ -1,4 +1,3 @@
-<<<<<<< HEAD
 # pylint: disable=C0115:missing-class-docstring
 # pylint: disable=C0116:missing-function-docstring
 # pylint: disable=C0103:invalid-name
@@ -7,29 +6,20 @@
 # import sys
 # sys.path.append(".")  # Adds the module to path.
 
-=======
->>>>>>> 1b25ceaa
 import unittest
 
 from .. import utils
 
 
 class TestUtils(unittest.TestCase):
-<<<<<<< HEAD
 
-=======
-    
->>>>>>> 1b25ceaa
-    def test_hasmethod(self):
+
+  def test_hasmethod(self):
         self.assertTrue(utils.hasmethod(utils, "hasmethod"))
         self.assertFalse(
             utils.hasmethod(utils, "this_is_definetely_not_a_method_of_utils")
         )
-<<<<<<< HEAD
 
-=======
-    
->>>>>>> 1b25ceaa
 
     def test_as_list(self):
         obj = 1
