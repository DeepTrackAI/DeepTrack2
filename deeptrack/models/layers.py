--- conflicted
+++ resolved
@@ -432,7 +432,6 @@
             The attention mask.
         """
         number_of_edges = tf.shape(edges)[1]
-<<<<<<< HEAD
 
         batch_dims = tf.range(batch_size)
         batch_dims = tf.repeat(batch_dims, number_of_edges)
@@ -451,28 +450,7 @@
 
     def softmax(self, x, axis=-1):
         exp = tf.exp(x - tf.reduce_max(x, axis=axis, keepdims=True))
-
-=======
-
-        batch_dims = tf.range(batch_size)
-        batch_dims = tf.repeat(batch_dims, number_of_edges)
-        batch_dims = tf.reshape(
-            batch_dims, shape=(batch_size, number_of_edges, 1)
-        )
-        indices = tf.concat(
-            [batch_dims, tf.zeros_like(batch_dims), edges], axis=-1
-        )
-
-        mask = tf.tensor_scatter_nd_update(
-            x, indices, tf.ones((batch_size, number_of_edges))
-        )
-
-        return -10e9 * (1.0 - mask)
-
-    def softmax(self, x, axis=-1):
-        exp = tf.exp(x - tf.reduce_max(x, axis=axis, keepdims=True))
-
->>>>>>> 1c9f3f00
+        
         if self.clip_scores_by_value:
             exp = tf.clip_by_value(exp, *self.clip_scores_by_value)
 
@@ -794,7 +772,6 @@
 
         self.normalization = normalization
 
-<<<<<<< HEAD
         if multi_head_attention_layer is None:
             # Raise deprecation warning
             warnings.warn(
@@ -826,18 +803,7 @@
         else:
             self.FwdMlpLayer = fwd_mlp_layer(**fwd_mlp_kwargs)
 
-=======
-        self.MultiHeadAttLayer = (
-            MultiHeadGatedSelfAttention
-            if self.use_gates
-            else MultiHeadSelfAttention
-        )(
-            number_of_heads=self.number_of_heads,
-            use_bias=self.use_bias,
-            return_attention_weights=True,
-            name="MultiHeadAttLayer",
-        )
->>>>>>> 1c9f3f00
+
         self.norm_0, self.norm_1 = (
             as_normalization(normalization)(**norm_kwargs),
             as_normalization(normalization)(**norm_kwargs),
