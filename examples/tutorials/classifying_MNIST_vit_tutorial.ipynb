--- conflicted
+++ resolved
@@ -4,11 +4,7 @@
       "cell_type": "markdown",
       "metadata": {},
       "source": [
-<<<<<<< HEAD
-        "<!--<badge>--><a href=\"https://colab.research.google.com/github/softmatterlab/DeepTrack-2.0/blob/master/examples/tutorials/classifying_MNIST_vit_tutorial.ipynb\" target=\"_parent\"><img src=\"https://colab.research.google.com/assets/colab-badge.svg\" alt=\"Open In Colab\"/></a><!--</badge>--> "
-=======
         "<!--<badge>--><a href=\"https://colab.research.google.com/github/softmatterlab/DeepTrack-2.0/blob/develop/examples/tutorials/classifying_MNIST_vit_tutorial.ipynb\" target=\"_parent\"><img src=\"https://colab.research.google.com/assets/colab-badge.svg\" alt=\"Open In Colab\"/></a><!--</badge>--> "
->>>>>>> ff2aca1b
       ]
     },
     {
